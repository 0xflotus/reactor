package reactor.net.netty;

import io.netty.buffer.ByteBuf;
import io.netty.channel.*;
import io.netty.handler.timeout.IdleState;
import io.netty.handler.timeout.IdleStateEvent;
import io.netty.handler.timeout.IdleStateHandler;
import reactor.core.Environment;
import reactor.core.Reactor;
import reactor.event.Event;
import reactor.event.dispatch.Dispatcher;
import reactor.function.Consumer;
import reactor.io.Buffer;
import reactor.io.encoding.Codec;
import reactor.net.AbstractNetChannel;
<<<<<<< HEAD
import reactor.rx.Promise;
=======
import reactor.tuple.Tuple;
>>>>>>> 8040ef5a

import javax.annotation.Nonnull;
import javax.annotation.Nullable;
import java.net.InetSocketAddress;
import java.nio.ByteBuffer;
import java.util.concurrent.TimeUnit;

/**
 * {@link reactor.net.NetChannel} implementation that delegates to Netty.
 *
 * @author Jon Brisbin
 * @author Stephane Maldini
 */
public class NettyNetChannel<IN, OUT> extends AbstractNetChannel<IN, OUT> {

	private final Channel ioChannel;

	private volatile boolean closing = false;

	public NettyNetChannel(@Nonnull Environment env,
	                       @Nullable Codec<Buffer, IN, OUT> codec,
	                       @Nonnull Dispatcher ioDispatcher,
	                       @Nonnull Reactor eventsReactor,
	                       @Nonnull Channel ioChannel) {
		super(env, codec, ioDispatcher, eventsReactor);
		this.ioChannel = ioChannel;
	}

	public boolean isClosing() {
		return closing;
	}

	@Override
	public InetSocketAddress remoteAddress() {
		return (InetSocketAddress) ioChannel.remoteAddress();
	}

	@Override
	public void close(@Nullable final Consumer<Boolean> onClose) {
		if (closing) {
			return;
		}
		closing = true;
		ioChannel.close().addListener(new ChannelFutureListener() {
			@Override
			public void operationComplete(ChannelFuture future) throws Exception {
				if (null != onClose) {
					getEventsReactor().schedule(onClose, future.isSuccess());
				} else if (!future.isSuccess()) {
					log.error(future.cause().getMessage(), future.cause());
				}
				closing = false;
			}
		});
	}

	@Override
	public ConsumerSpec on() {
		return new NettyConsumerSpec();
	}

	@Override
	protected void write(ByteBuffer data, Promise<Void> onComplete, boolean flush) {
		ByteBuf buf = ioChannel.alloc().buffer(data.remaining());
		buf.writeBytes(data);
		write(buf, onComplete, flush);
	}

	@Override
<<<<<<< HEAD
	protected void write(Object data, final Promise<Void> onComplete, boolean flush) {
		ChannelFuture writeFuture = (flush ? ioChannel.writeAndFlush(data) : ioChannel.write(data));
=======
	protected void write(Object data, final Deferred<Void, Promise<Void>> onComplete, boolean flush) {
		ChannelFuture writeFuture = ioChannel.write(Tuple.of(data, flush));
>>>>>>> 8040ef5a
		writeFuture.addListener(new ChannelFutureListener() {
			@Override
			public void operationComplete(ChannelFuture future) throws Exception {
				boolean success = future.isSuccess();

				if (!success) {
					Throwable t = future.cause();
					getEventsReactor().notify(t.getClass(), Event.wrap(t));
				}
				if (null != onComplete) {
					onComplete.broadcastComplete();
				}
			}
		});
	}

	@Override
	protected void flush() {
		ioChannel.write(Tuple.of(null, true));
	}

	@Override
	public String toString() {
		return "NettyNetChannel{" +
				"channel=" + ioChannel +
				'}';
	}

	private class NettyConsumerSpec implements ConsumerSpec {
		@Override
		public ConsumerSpec close(final Runnable onClose) {
			ioChannel.pipeline().addLast(new ChannelDuplexHandler() {
				@Override
				public void channelInactive(ChannelHandlerContext ctx) throws Exception {
					onClose.run();
					super.channelInactive(ctx);
				}
			});
			return this;
		}

		@Override
		public ConsumerSpec readIdle(long idleTimeout, final Runnable onReadIdle) {
			ioChannel.pipeline().addFirst(new IdleStateHandler(idleTimeout, 0, 0, TimeUnit.MILLISECONDS) {
				@Override
				protected void channelIdle(ChannelHandlerContext ctx, IdleStateEvent evt) throws Exception {
					if (evt.state() == IdleState.READER_IDLE) {
						onReadIdle.run();
					}
					super.channelIdle(ctx, evt);
				}
			});
			return this;
		}

		@Override
		public ConsumerSpec writeIdle(long idleTimeout, final Runnable onWriteIdle) {
			ioChannel.pipeline().addLast(new IdleStateHandler(0, idleTimeout, 0, TimeUnit.MILLISECONDS) {
				@Override
				protected void channelIdle(ChannelHandlerContext ctx, IdleStateEvent evt) throws Exception {
					if (evt.state() == IdleState.WRITER_IDLE) {
						onWriteIdle.run();
					}
					super.channelIdle(ctx, evt);
				}
			});
			return this;
		}
	}

}<|MERGE_RESOLUTION|>--- conflicted
+++ resolved
@@ -13,11 +13,8 @@
 import reactor.io.Buffer;
 import reactor.io.encoding.Codec;
 import reactor.net.AbstractNetChannel;
-<<<<<<< HEAD
 import reactor.rx.Promise;
-=======
 import reactor.tuple.Tuple;
->>>>>>> 8040ef5a
 
 import javax.annotation.Nonnull;
 import javax.annotation.Nullable;
@@ -87,13 +84,8 @@
 	}
 
 	@Override
-<<<<<<< HEAD
 	protected void write(Object data, final Promise<Void> onComplete, boolean flush) {
-		ChannelFuture writeFuture = (flush ? ioChannel.writeAndFlush(data) : ioChannel.write(data));
-=======
-	protected void write(Object data, final Deferred<Void, Promise<Void>> onComplete, boolean flush) {
 		ChannelFuture writeFuture = ioChannel.write(Tuple.of(data, flush));
->>>>>>> 8040ef5a
 		writeFuture.addListener(new ChannelFutureListener() {
 			@Override
 			public void operationComplete(ChannelFuture future) throws Exception {
