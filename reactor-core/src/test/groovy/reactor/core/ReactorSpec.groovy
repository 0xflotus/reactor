/*
 * Copyright (c) 2011-2013 the original author or authors.
 *
 * Licensed under the Apache License, Version 2.0 (the "License");
 * you may not use this file except in compliance with the License.
 * You may obtain a copy of the License at
 *
 *       http://www.apache.org/licenses/LICENSE-2.0
 *
 * Unless required by applicable law or agreed to in writing, software
 * distributed under the License is distributed on an "AS IS" BASIS,
 * WITHOUT WARRANTIES OR CONDITIONS OF ANY KIND, either express or implied.
 * See the License for the specific language governing permissions and
 * limitations under the License.
 */


package reactor.core

import reactor.Fn
import reactor.R
import reactor.filter.RoundRobinFilter
import reactor.fn.Consumer
import reactor.fn.Event
import reactor.fn.Function
import reactor.fn.dispatch.SynchronousDispatcher
import reactor.fn.routing.ConsumerFilteringEventRouter
import reactor.fn.support.SingleUseConsumer
import reactor.fn.tuples.Tuple2
import spock.lang.Shared
import spock.lang.Specification

import java.util.concurrent.CountDownLatch
import java.util.concurrent.TimeUnit

import static reactor.Fn.$
import static reactor.Fn.R
import static reactor.GroovyTestUtils.consumer
import static reactor.GroovyTestUtils.supplier
import static reactor.GroovyTestUtils.function

/**
 * @author Jon Brisbin
 * @author Stephane Maldini
 */
class ReactorSpec extends Specification {

	@Shared
	Environment testEnv

	void setupSpec() {
		testEnv = new Environment()
	}

	def "A Reactor can be configured with R.reactor()"() {

		when: "Building a Synchronous Reactor"
		def reactor = R.reactor().sync().get()

		then: "Dispatcher has been set to Synchronous"
		reactor.dispatcher == SynchronousDispatcher.INSTANCE

		when: "Building a RoundRobin Reactor"
		reactor = R.reactor().roundRobinEventRouting().get()

		then: "EventRouter has been correctly set"
		reactor.eventRouter instanceof ConsumerFilteringEventRouter
		((ConsumerFilteringEventRouter) reactor.eventRouter).filter instanceof RoundRobinFilter
	}


	def "A Reactor can be registered with an environment"() {

		given: "an environment-aware registered reactor"
		def r1 = R.reactor().using(testEnv).register().get()

		when: "a reactor is found through its internal id"
		def r2 = testEnv.find(r1.id)
<<<<<<< HEAD
=======

		then: "both reactors match"
		r1 == r2
		r1.equals r2

		when: "a reactor is found through an arbitrary id"
		r1 = R.reactor().using(testEnv).register('testReactor').get()
		r2 = testEnv.find('testReactor')
>>>>>>> 98434770

		then: "both reactors match"
		r1 == r2
		r1.equals r2
<<<<<<< HEAD

		when: "a reactor is found through an arbitrary id"
		r1 = R.reactor().using(testEnv).register('testReactor').get()
		r2 = testEnv.find('testReactor')

		then: "both reactors match"
		r1 == r2
		r1.equals r2
=======
>>>>>>> 98434770
	}

	def "A Reactor can dispatch events properly"() {

		given: "a plain Reactor and a simple consumer on \$('test')"
		def reactor = R.reactor().sync().get()
		def data = ""
		Thread t = null
		reactor.on($("test"), { ev ->
			data = ev.data
			t = Thread.currentThread()
		} as Consumer<Event<String>>
		)

		when: "Reactor is notified on 'test'"
		reactor.notify("test", Event.wrap("Hello World!"))

		then: "Data and T have been populated"
		data == "Hello World!"
		Thread.currentThread() == t

		when: "Reactor is notified on 'test' and completion callback is attached"
		def completion = ""
		reactor.notify("test", Event.wrap("Hello World!"), consumer { completion = it.data })

		then: "Completion callback has been called"
		completion == "Hello World!"

		when: "Reactor is notified on 'test' with a Supplier"
		data = ""
		reactor.notify("test", supplier { Event.wrap("Hello World!") })

		then: "Completion callback has been called"
		data == "Hello World!"

		when: "Reactor listens on default Selector"
		data = ""
		reactor.on(consumer { data = it.data })

		and: "Reactor is notified on default Selector"
		reactor.notify(Event.wrap("Hello World!"))

		then: "Default selector has been called"
		data == "Hello World!"

		when: "Reactor is notified on default Selector with a Supplier"
		reactor.notify(supplier { Event.wrap("Hello World!") })

		then: "Default selector has been called"
		data == "Hello World!"

		when: "Reactor is notified without event"
		data = "something"
		reactor.notify('test')

		then: "Null event has been passed to the consumer"
		!data
	}

	def "A Registration is pausable and cancellable"() {

		given: "a simple reactor implementation"
		def reactor = R.reactor().sync().get()
		def data = ""
		def reg = reactor.on($("test"), { ev ->
			data = ev.data
		} as Consumer<Event<String>>)
		reg.pause()

		when: "event is triggered"
		reactor.notify("test", Event.wrap("Hello World!"))

		then: "data should not have updated"
		data == ""

		when: "registration is cancelled"
		reg.cancel()
		reactor.notify("test", Event.wrap("Hello World!"))

		then: "it shouldn't be found any more"
		data == ""
		!reactor.respondsToKey("test")

	}

	def "A Reactor can dispatch events based on a default selector"() {

		given: "a simple consumer"
		def reactor = R.reactor().sync().get()
		def data = ""
		def h = consumer { String s ->
			data = s
		}

		when: "a consumer is assigned based on a type selector"
		reactor.on h
		reactor.notify new Event<String>('Hello World!')

		then: "the data is updated"
		data == 'Hello World!'

	}

	def "A Reactor can reply to events"() {

		def r = R.reactor().sync().get()

		given: "a simple consumer"
		def data = ""
		def a = { ev ->
			data = ev.data
		}

		when: "an event is dispatched to the global reactor"
		r.on($('say-hello'), a as Consumer<Event<String>>)
		r.notify('say-hello', new Event<String>('Hello World!'))

		then: "the data is updated"
		data == 'Hello World!'

	}

	def "A Reactor can support send and receive"() {

		given: "a simple Reactor and a response-producing Function"
		def r = R.reactor().sync().get()
		def f = function { s ->
			"Hello World!"
		}

		def sel = $("hello")
		def replyTo = $()

		def result = ""
		r.on(replyTo.t1, { ev ->
			result = ev.data
		} as Consumer<Event<String>>)

		when: "a Function is assigned that produces a Response"
		r.receive(sel, f)

		and: "an Event is triggered"
		r.send("hello", Event.wrap("Hello World!", replyTo.t2))

		then: "the result should have been updated"
		result == "Hello World!"

		when: "an event is triggered through Supplier#get()"
		result = ""
		r.send("hello", supplier { Event.wrap("Hello World!", replyTo.t2) })

		then: "the result should have been updated"
		result == "Hello World!"

		when: "A different reactor is provided"
		def r2 = R.reactor().get()

		and: "A new consumer is attached"
		r2.on(replyTo.t1, consumer {
			result = it.data
		})

		and: "an event is triggered using the provided reactor"
		result = ""
		r.send("hello", Event.wrap("Hello World!", replyTo.t2), r2)

		then: "the result should have been updated"
		result == "Hello World!"

		when: "an event is triggered using the provided reactor through Supplier#get()"
		result = ""
		r.send("hello", supplier { Event.wrap("Hello World!", replyTo.t2) }, r2)

		then: "the result should have been updated"
		result == "Hello World!"

		when: "a registered function returns null"
		r.receive($('test3'), function { s ->
			null
		})

		and: "a replyTo consumer listens"
		result = 'something'
		r.on($('testReply3'), consumer {result = it.data})

		and: "send on 'test3'"
		r.send 'test3', Event.wrap('anything', 'testReply3')

		then: "result should be null"
		!result


		when: "a registered function rises exception"
		r.receive($('test4'), function { s ->
			throw new Exception()
		})

		and: "a replyTo consumer listens"
		result = 'something'
		r.on($('testReply4'), consumer {result = it.data})

		and: "a T(Exception) consumer listens"
		def e
		r.on(Fn.T(Exception), consumer {e = it} as Consumer<Exception>)

		and: "send on 'test4'"
		r.send 'test4', Event.wrap('anything', 'testReply4')

		then: "result should not be null and exception called"
		result
		e
	}

	def "A Reactor can map replies to Stream"() {
		given: "a synchronous Reactor"
		def r = R.reactor().sync().get()

		when: "mapping a default Function"
		def s = r.map function { Integer.parseInt it.data }

		and: "Notify reactor default selector"
		r.notify Event.wrap('1')

		then: "Stream result should be set"
		s.get() == 1

		when: "mapping a 'test' Function"
		s = r.map $('test'), function { Integer.parseInt it.data }

		and: "Notify reactor 'test' selector"
		r.notify 'test', Event.wrap('1')

		then: "Stream result should be set"
		s.get() == 1

		when: "mapping a 'test2' Function"
		s = r.map $('test2'), function { throw new Exception() }
		def ex
		s.when(Exception, consumer { ex = it })

		and: "Notify reactor 'test2' selector"
		r.notify 'test2', Event.wrap('1')

		then: "Exception should be set"
		ex
	}

	def "A Reactor can compose replies to Stream"() {
		given: "a synchronous Reactor"
		def r = R.reactor().sync().get()

		when: "mapping a 'test' Function"
		r.receive $('test'), function { Integer.parseInt it.data }

		and: "Notify reactor 'test' selector"
		def s = r.compose 'test', Event.wrap('1')

		then: "Stream result should be set"
		s.get() == 1

		when: "Notify reactor 'test' selector"
		s = r.compose 'test', supplier{Event.wrap('1')}

		then: "Stream result should be set"
		s.get() == 1

		when: "mapping a new 'test' Function"
		r.receive $('test'), function { Integer.parseInt(it.data) * 10 }

		and: "Notify reactor 'test' selector (2 previous functions registered)"
		s = r.compose 'test', Event.wrap('1')

		then: "Stream result should be set"
		s.reduce().get() == [1, 10]

		when: "Notify reactor 'test' selector with a provided consumer"
		def count = 0
		r.compose 'test', Event.wrap('1'), consumer { count++ }

		then: "The consumer has received 2 results"
		count == 2

		when: "Notify reactor 'test' selector with supplier and a provided consumer"
		count = 0
		r.compose 'test', supplier { Event.wrap('1') }, consumer { count++ }

		then: "The consumer has received 2 results"
		count == 2
	}


	def "A Consumer can be unassigned"() {

		given: "a normal reactor"
		def r = R.reactor().sync().get()

		when: "registering few handlers"
		r.on R('t[a-z]st'), consumer { println 'test1' }
		r.on R('t[a-z]st'), consumer { println 'test2' }

		r.notify "test", Event.wrap("test")

		then: "will report false when asked whether it responds to an unmatched key"
		r.respondsToKey 'test'
		r.consumerRegistry.unregister('test')
		!r.respondsToKey('test')
	}

	def "Multiple consumers can use the same selector"() {

		given: "a normal synchronous reactor"
		def r = R.reactor().sync().get()
		def d1, d2
		def selector = $("test")

		when: "registering two consumers on the same selector"
		r.on(selector, consumer { d1 = true })
		r.on(selector, consumer { d2 = true })

		then: "both consumers are notified"
		r.notify 'test', new Event('foo')
		d1 && d2
	}

	def "A Reactor can be linked to another Reactor"() {

		given: "normal reactors on the same thread"
		def r1 = R.reactor().sync().get()
		def r2 = R.reactor().using(r1).link().get()
		def r3 = R.reactor().using(r1).link().get()
		def r4 = R.reactor().sync().get()

		def d1, d2, d3, d4


		when: "registering few handlers"
		r1.on $('test'), Fn.consumer({ d1 = true })
		r2.on $('test'), Fn.consumer({ d2 = true })
		r3.on $('test'), Fn.consumer({ d3 = true })
		r4.on $('test'), Fn.consumer({ d4 = true })

		r1.notify 'test', new Event('bob')

		then: "r1,r2,r3 react"
		d1 && d2 && d3

		when: "registering a level 3 consumer"
		d1 = d2 = d3 = d4 = false

		r2.link r4
		r1.notify 'test', new Event('bob')

		then: "r1,r2,r3 and r4 react"
		d1 && d2 && d3 && d4

		when: "r2 is unlinked"
		d1 = d2 = d3 = d4 = false
		r1.unlink r2

		and: "sending on r1"
		r1.notify 'test', new Event('bob')

		then: "only r1,r3 react"
		d1 && d3 && !d2 && !d4

		when: "sending on r2"
		d1 = d2 = d3 = d4 = false
		r2.notify 'test', new Event('bob')

		then: "only r2,r4 react"
		d2 && d4 && !d1 && !d3

	}

	def "A Reactor can support single-use Consumers"() {

		given: "a synchronous Reactor and a single-use Consumer"
		def r = R.reactor().get()
		def count = 0
		r.on(new SingleUseConsumer(consumer { count++ }))

		when: "the consumer is invoked several times"
		r.notify(Event.wrap(null))
		r.notify(Event.wrap(null))

		then: "the count is only 1"
		count == 1

	}


	def "A Reactor can receive registration notifications"() {

		given: "a synchronous Reactor and a registration consumer"
		def r = R.reactor().get()
		def count = 0
		r.onRegistration(consumer { count++ })

		when: "a consumer is registered"
		r.on(consumer {})

		then: "the count should be 1 as we had a single registration"
		count == 1

		when: "a synchronous RoundRobin Reactor and 2 registration consumers"
		r = R.reactor().roundRobinEventRouting().get()
		count = 0
		r.onRegistration(consumer { count++ })
		r.onRegistration(consumer { count++ })

		and: "register a consumer"
		r.on(consumer {})

		then: "the count should be 2 as we had 2 registrations consumers called"
		count == 2

	}

	def "Environment provides a root reactor"() {

		given: "a root Reactor from environment and a simple Consumer"
		def r = testEnv.rootReactor
		def latch = new CountDownLatch(1)
		r.on(consumer { latch.countDown() })

		when: "the consumer is invoked"
		r.notify(Event.wrap(null))

		then: "the consumer has been triggered"
		latch.await(3, TimeUnit.SECONDS)

	}

	def "A Reactor can register consumer for errors"() {

		given: "a synchronous Reactor"
		def r = R.reactor().sync().get()

		when: "an error consumer is registered"
		def latch = new CountDownLatch(1)
		def e = null
		r.on(Fn.T(Exception),
				consumer { Exception ex -> e = ex; latch.countDown() }
				as Consumer<Exception>
		)

		and: "a normal consumer that rise exceptions"
		r.on(consumer { throw new Exception('bad') })

		and: "the consumer is invoked"
		r.notify(Event.wrap(null))

		then: "consumer has been invoked and e is an exception"
		latch.await(3, TimeUnit.SECONDS)
		e && e instanceof Exception

	}


	def "A Reactor can run arbitrary consumer"() {

		given: "a synchronous Reactor"
		def r = R.reactor().sync().get()

		when: "the Reactor default Selector is notified with a tuple of consumer and data"
		def latch = new CountDownLatch(1)
		def e = null
		r.notify(Event.wrap(Tuple2.of(consumer { e = it; latch.countDown() }, 'test')))


		then: "consumer has been invoked and e is 'test'"
		latch.await(3, TimeUnit.SECONDS)
		e == 'test'

		when: "a consumer listen for failures"
		latch = new CountDownLatch(1)
		r.on(Fn.T(Exception),
				consumer { latch.countDown() }
				as Consumer<Exception>)

		and: "the arbitrary consumer fails"
		latch = new CountDownLatch(1)
		r.notify(Event.wrap(Tuple2.of(consumer { throw new Exception() }, 'test')))


		then: "error consumer has been invoked"
		latch.await(3, TimeUnit.SECONDS)
	}


}
<|MERGE_RESOLUTION|>--- conflicted
+++ resolved
@@ -13,8 +13,6 @@
  * See the License for the specific language governing permissions and
  * limitations under the License.
  */
-
-
 package reactor.core
 
 import reactor.Fn
@@ -76,8 +74,6 @@
 
 		when: "a reactor is found through its internal id"
 		def r2 = testEnv.find(r1.id)
-<<<<<<< HEAD
-=======
 
 		then: "both reactors match"
 		r1 == r2
@@ -86,22 +82,10 @@
 		when: "a reactor is found through an arbitrary id"
 		r1 = R.reactor().using(testEnv).register('testReactor').get()
 		r2 = testEnv.find('testReactor')
->>>>>>> 98434770
 
 		then: "both reactors match"
 		r1 == r2
 		r1.equals r2
-<<<<<<< HEAD
-
-		when: "a reactor is found through an arbitrary id"
-		r1 = R.reactor().using(testEnv).register('testReactor').get()
-		r2 = testEnv.find('testReactor')
-
-		then: "both reactors match"
-		r1 == r2
-		r1.equals r2
-=======
->>>>>>> 98434770
 	}
 
 	def "A Reactor can dispatch events properly"() {
