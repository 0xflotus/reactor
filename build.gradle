--- conflicted
+++ resolved
@@ -22,11 +22,7 @@
 	gradleScriptDir = "${rootProject.projectDir}/gradle"
 
 	// Languages
-<<<<<<< HEAD
-	groovyVersion = '2.3.0'
-=======
 	groovyVersion = '2.3.2'
->>>>>>> 02f5410c
 
 	// Logging
 	slf4jVersion = '1.7.7'
@@ -262,7 +258,6 @@
 
 		// Reactive Streams
 		compile "org.reactivestreams:reactive-streams:0.4.0.M1"
-		//testCompile "org.reactivestreams:reactive-streams-tck:0.4.0.M1"
 
 		// High-speed Messaging
 		optional "net.openhft:chronicle:$openHftChronicleVersion",
